--- conflicted
+++ resolved
@@ -26,19 +26,15 @@
 
 // Config are the configuration options for the Interpreter
 type Config struct {
-<<<<<<< HEAD
-	Debug                   bool             // Enables debugging
-	Tracer                  Tracer           // Opcode logger
+	Debug bool // Enables debugging
+	//Tracer                  Tracer           // Opcode logger
 	ContractVerifier        ContractVerifier // evm operation testdata
 	NoRecursion             bool             // Disables call, callcode, delegate call and create
 	NoBaseFee               bool             // Forces the EIP-1559 baseFee to 0 (needed for 0 price calls)
 	EnablePreimageRecording bool             // Enables recording of SHA3/keccak preimages
-=======
-	Debug                   bool      // Enables debugging
-	Tracer                  EVMLogger // Opcode logger
-	NoBaseFee               bool      // Forces the EIP-1559 baseFee to 0 (needed for 0 price calls)
-	EnablePreimageRecording bool      // Enables recording of SHA3/keccak preimages
->>>>>>> 11a3a350
+
+	Tracer EVMLogger // Opcode logger
+	// Enables recording of SHA3/keccak preimages
 
 	JumpTable *JumpTable // EVM instruction table, automatically populated if unset
 
